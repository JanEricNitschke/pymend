--- conflicted
+++ resolved
@@ -1164,11 +1164,7 @@
     """This class represents the docstring"""
 
     def __init__(self, elem_raw, spaces='', docs_raw=None, quotes="'''", input_style=None, output_style=None,
-<<<<<<< HEAD
-                 first_line=False, trailing_space=True, type_stub=False, **kwargs):
-=======
-                 first_line=False, trailing_space=True, before_lim='', **kwargs):
->>>>>>> 91dbe2f6
+                 first_line=False, trailing_space=True, type_stub=False, before_lim='', **kwargs):
         """
         :param elem_raw: raw data of the element (def or class).
         :param spaces: the leading whitespaces before the element
@@ -1185,12 +1181,9 @@
         :param trailing_space: if set, a trailing space will be inserted in places where the user
           should write a description
         :type trailing_space: boolean
-<<<<<<< HEAD
         :param type_stub: if set, an empty stub will be created for a parameter type
         :type type_stub: boolean
-=======
         :param before_lim: specify raw or unicode or format docstring type (ie. "r" for r'''... or "fu" for fu'''...)
->>>>>>> 91dbe2f6
 
         """
         self.dst = DocsTools()
